#!/usr/bin/env python
# encoding: utf-8
""" ////////////////////////////////////////////////////////////////////////////////
   ///                                                                          ///
  ///       genReads.py                                                        ///
 ///        VERSION 2.0: HARDER, BETTER, FASTER, STRONGER!                    ///
///////                                                                      //////
   ///      Variant and read simulator for benchmarking NGS workflows          ///
  ///                                                                         ///
 ///        Written by:     Zach Stephens                                    ///
///////     For:            DEPEND Research Group, UIUC                     ///////
   ///      Date:           May 29, 2015                                       ///
  ///       Contact:        zstephe2@illinois.edu                             ///
 ///                                                                         ///
/////////////////////////////////////////////////////////////////////////////// """

import os
import sys
import copy
import random
import re
import time
import bisect
import pickle
import numpy as np
import argparse

from py.inputChecking import requiredField, checkFileOpen, isInRange
from py.ref_func import index_ref, readRef, getAllRefRegions, partitionRefRegions
from py.vcfFunc import parseVCF
from py.OutputFileWriter import OutputFileWriter
from py.probability import DiscreteDistribution, mean_ind_of_weighted_list
from py.SequenceContainer import SequenceContainer, ReadContainer, parseInputMutationModel

"""//////////////////////////////////////////////////
////////////    PARSE INPUT ARGUMENTS    ////////////
//////////////////////////////////////////////////"""


def main():
    parser = argparse.ArgumentParser(description='NEAT-genReads V2.0')
    parser.add_argument('-r', type=str, required=True, metavar='<str>', help="* ref.fa")
    parser.add_argument('-R', type=int, required=True, metavar='<int>', help="* read length")
    parser.add_argument('-o', type=str, required=True, metavar='<str>', help="* output prefix")
    parser.add_argument('-c', type=float, required=False, metavar='<float>', default=10., help="average coverage")
    parser.add_argument('-e', type=str, required=False, metavar='<str>', default=None, help="sequencing error model")
    parser.add_argument('-E', type=float, required=False, metavar='<float>', default=-1,
                        help="rescale avg sequencing error rate to this")
    parser.add_argument('-p', type=int, required=False, metavar='<int>', default=2, help="ploidy")
    parser.add_argument('-t', type=str, required=False, metavar='<str>', default=None,
                        help="bed file containing targeted regions")
    parser.add_argument('-to', type=float, required=False, metavar='<float>', default=0.00,
                        help="off-target coverage scalar")
    parser.add_argument('-m', type=str, required=False, metavar='<str>', default=None,
                        help="mutation model pickle file")
    parser.add_argument('-M', type=float, required=False, metavar='<float>', default=-1,
                        help="rescale avg mutation rate to this")
    parser.add_argument('-Mb', type=str, required=False, metavar='<str>', default=None,
                        help="bed file containing positional mut rates")
    parser.add_argument('-N', type=int, required=False, metavar='<int>', default=-1,
                        help="below this qual, replace base-calls with 'N's")
    parser.add_argument('-v', type=str, required=False, metavar='<str>', default=None, help="input VCF file")

    parser.add_argument('--pe', nargs=2, type=int, required=False, metavar=('<int>', '<int>'), default=(None, None),
                        help='paired-end fragment length mean and std')
    parser.add_argument('--pe-model', type=str, required=False, metavar='<str>', default=None,
                        help='empirical fragment length distribution')
    parser.add_argument('--gc-model', type=str, required=False, metavar='<str>', default=None,
                        help='empirical GC coverage bias distribution')
    parser.add_argument('--job', nargs=2, type=int, required=False, metavar=('<int>', '<int>'), default=(0, 0),
                        help='jobs IDs for generating reads in parallel')
    parser.add_argument('--nnr', required=False, action='store_true', default=False,
                        help='save non-N ref regions (for parallel jobs)')
    parser.add_argument('--bam', required=False, action='store_true', default=False, help='output golden BAM file')
    parser.add_argument('--vcf', required=False, action='store_true', default=False, help='output golden VCF file')
    parser.add_argument('--fa', required=False, action='store_true', default=False,
                        help='output FASTA instead of FASTQ')
    parser.add_argument('--rng', type=int, required=False, metavar='<int>', default=-1,
                        help='rng seed value; identical RNG value should produce identical runs of the program, so '
                             'things like read locations, variant positions, error positions, etc, '
                             'should all be the same.')
    parser.add_argument('--gz', required=False, action='store_true', default=False, help='gzip output FQ and VCF')
    parser.add_argument('--no-fastq', required=False, action='store_true', default=False,
                        help='bypass fastq generation')
    args = parser.parse_args()

    """
    Set variables for processing
    """
    # absolute path to this script
    SIM_PATH = '/'.join(os.path.realpath(__file__).split('/')[:-1])
<<<<<<< HEAD
    sys.path.append(SIM_PATH + '/py/')
    print('The SIM_PATH variable is {}.'.format(SIM_PATH))
=======
    print("The sim path is: ", SIM_PATH)

>>>>>>> 7b5befae
    # if coverage val for a given window/position is below this value, consider it effectively zero.
    LOW_COV_THRESH = 50


    # required args
    (REFERENCE, READLEN, OUT_PREFIX) = (args.r, args.R, args.o)
    # various dataset parameters
    (COVERAGE, PLOIDS, INPUT_BED, SE_MODEL, SE_RATE, MUT_MODEL, MUT_RATE, MUT_BED, INPUT_VCF) = \
        (args.c, args.p, args.t, args.e, args.E, args.m, args.M, args.Mb, args.v)
    (OFFTARGET_SCALAR) = (args.to)
    # important flags
    (SAVE_BAM, SAVE_VCF, FASTA_INSTEAD, GZIPPED_OUT, NO_FASTQ) = \
        (args.bam, args.vcf, args.fa, args.gz, args.no_fastq)

    ONLY_VCF = (NO_FASTQ and SAVE_VCF and not (SAVE_BAM))
    if ONLY_VCF:
        print('Only producing VCF output, that should speed things up a bit...')

    # sequencing model parameters
    (FRAGMENT_SIZE, FRAGMENT_STD) = args.pe
    FRAGLEN_MODEL = args.pe_model
    GC_BIAS_MODEL = args.gc_model
    N_MAX_QUAL = args.N

    # if user specified no fastq, no bam, no vcf, then inform them of their wasteful ways and exit
    if NO_FASTQ is True and SAVE_BAM is False and SAVE_VCF is False:
        print('\nError: No files will be written when --no-fastq is specified without --vcf or --bam.')
        exit(1)

    # if user specified mean/std, use artificial fragment length distribution, otherwise use
    # the empirical model specified. If neither, then we're doing single-end reads.
    PAIRED_END = False
    PAIRED_END_ARTIFICIAL = False
    if FRAGMENT_SIZE is not None and FRAGMENT_STD is not None:
        PAIRED_END = True
        PAIRED_END_ARTIFICIAL = True
    elif FRAGLEN_MODEL is not None:
        PAIRED_END = True
        PAIRED_END_ARTIFICIAL = False

    (MYJOB, NJOBS) = args.job
    if MYJOB == 0:
        MYJOB = 1
        NJOBS = 1
    SAVE_NON_N = args.nnr

    RNG_SEED = args.rng
    if RNG_SEED == -1:
        RNG_SEED = random.randint(1, 99999999)
    random.seed(RNG_SEED)

    """************************************************
    ****            INPUT ERROR CHECKING
    ************************************************"""

    checkFileOpen(REFERENCE, 'ERROR: could not open reference', required=True)
    checkFileOpen(INPUT_VCF, 'ERROR: could not open input VCF', required=False)
    checkFileOpen(INPUT_BED, 'ERROR: could not open input BED', required=False)
    requiredField(OUT_PREFIX, 'ERROR: no output prefix provided')
    if (FRAGMENT_SIZE is None and FRAGMENT_STD is not None) or (FRAGMENT_SIZE is not None and FRAGMENT_STD is None):
        print('\nError: --pe argument takes 2 space-separated arguments.\n')
        exit(1)

    """************************************************
    ****             LOAD INPUT MODELS
    ************************************************"""

    #	mutation models
    #
    MUT_MODEL = parseInputMutationModel(MUT_MODEL, 1)
    if MUT_RATE < 0.:
        MUT_RATE = None

    #	sequencing error model
    #
    if SE_RATE < 0.:
        SE_RATE = None
    if SE_MODEL is None:
        print('Using default sequencing error model.')
        print('The SIM_PATH variable is {}.'.format(SIM_PATH))
        SE_MODEL = SIM_PATH + '/models/errorModel_toy.p'
        SE_CLASS = ReadContainer(READLEN, SE_MODEL, SE_RATE)
    else:
        # probably need to do some sanity checking
        SE_CLASS = ReadContainer(READLEN, SE_MODEL, SE_RATE)

    #	GC-bias model
    #
    if GC_BIAS_MODEL is None:
        print('Using default gc-bias model.')
        GC_BIAS_MODEL = SIM_PATH + '/models/gcBias_toy.p'
        [GC_SCALE_COUNT, GC_SCALE_VAL] = pickle.load(open(GC_BIAS_MODEL, 'rb'))
        GC_WINDOW_SIZE = GC_SCALE_COUNT[-1]
    else:
        [GC_SCALE_COUNT, GC_SCALE_VAL] = pickle.load(open(GC_BIAS_MODEL, 'rb'))
        GC_WINDOW_SIZE = GC_SCALE_COUNT[-1]

    #	fragment length distribution
    #
    if PAIRED_END and not (PAIRED_END_ARTIFICIAL):
        print('Using empirical fragment length distribution.')
        [potential_vals, potential_prob] = pickle.load(open(FRAGLEN_MODEL, 'rb'))
        FRAGLEN_VALS = []
        FRAGLEN_PROB = []
        for i in range(len(potential_vals)):
            if potential_vals[i] > READLEN:
                FRAGLEN_VALS.append(potential_vals[i])
                FRAGLEN_PROB.append(potential_prob[i])
        # should probably add some validation and sanity-checking code here...
        FRAGLEN_DISTRIBUTION = DiscreteDistribution(FRAGLEN_PROB, FRAGLEN_VALS)
        FRAGMENT_SIZE = FRAGLEN_VALS[mean_ind_of_weighted_list(FRAGLEN_PROB)]

    #	Indicate not writing FASTQ reads
    #
    if NO_FASTQ:
        print('Bypassing FASTQ generation...')

    """************************************************
    ****            HARD-CODED CONSTANTS
    ************************************************"""

    # target window size for read sampling. how many times bigger than read/frag length
    WINDOW_TARGET_SCALE = 100
    # sub-window size for read sampling windows. this is basically the finest resolution
    # that can be obtained for targeted region boundaries and GC% bias
    SMALL_WINDOW = 20
    # is the mutation model constant throughout the simulation? If so we can save a lot of time
    CONSTANT_MUT_MODEL = True

    """************************************************
    ****               DEFAULT MODELS
    ************************************************"""

    # fragment length distribution: normal distribution that goes out to +- 6 standard deviations
    if PAIRED_END and PAIRED_END_ARTIFICIAL:
        print('Using artificial fragment length distribution. mean=' + str(FRAGMENT_SIZE) + ', std=' + str(FRAGMENT_STD))
        if FRAGMENT_STD == 0:
            FRAGLEN_DISTRIBUTION = DiscreteDistribution([1], [FRAGMENT_SIZE], degenerateVal=FRAGMENT_SIZE)
        else:
            potential_vals = range(FRAGMENT_SIZE - 6 * FRAGMENT_STD, FRAGMENT_SIZE + 6 * FRAGMENT_STD + 1)
            FRAGLEN_VALS = []
            for i in range(len(potential_vals)):
                if potential_vals[i] > READLEN:
                    FRAGLEN_VALS.append(potential_vals[i])
            FRAGLEN_PROB = [np.exp(-(((n - float(FRAGMENT_SIZE)) ** 2) / (2 * (FRAGMENT_STD ** 2)))) for n in FRAGLEN_VALS]
            FRAGLEN_DISTRIBUTION = DiscreteDistribution(FRAGLEN_PROB, FRAGLEN_VALS)

    """************************************************
    ****          MORE INPUT ERROR CHECKING
    ************************************************"""

    isInRange(READLEN, 10, 1000000, 'Error: -R must be between 10 and 1,000,000')
    isInRange(COVERAGE, 0, 1000000, 'Error: -c must be between 0 and 1,000,000')
    isInRange(PLOIDS, 1, 100, 'Error: -p must be between 1 and 100')
    isInRange(OFFTARGET_SCALAR, 0, 1, 'Error: -to must be between 0 and 1')
    if MUT_RATE != -1 and MUT_RATE is not None:
        isInRange(MUT_RATE, 0, 0.3, 'Error: -M must be between 0 and 0.3')
    if SE_RATE != -1 and SE_RATE is not None:
        isInRange(SE_RATE, 0, 0.3, 'Error: -E must be between 0 and 0.3')
    if NJOBS != 1:
        isInRange(NJOBS, 1, 1000, 'Error: --job must be between 1 and 1,000')
        isInRange(MYJOB, 1, 1000, 'Error: --job must be between 1 and 1,000')
        isInRange(MYJOB, 1, NJOBS, 'Error: job id must be less than or equal to number of jobs')
    if N_MAX_QUAL != -1:
        isInRange(N_MAX_QUAL, 1, 40, 'Error: -N must be between 1 and 40')

    """************************************************
    ****   Process Inputs
    ************************************************"""

    ALLOWED_NUCL = ['A', 'C', 'G', 'T']
    # index reference
    refIndex = index_ref(REFERENCE)
    if PAIRED_END:
        N_HANDLING = ('random', FRAGMENT_SIZE)
    else:
        N_HANDLING = ('ignore', READLEN)
    indices_by_refName = {refIndex[n][0]: n for n in range(len(refIndex))}

    # parse input variants, if present
    inputVariants = []
    if INPUT_VCF is not None:
        (sampNames, inputVariants) = parseVCF(INPUT_VCF, ploidy=PLOIDS)
        for k in sorted(inputVariants.keys()):
            inputVariants[k].sort()

    # parse input targeted regions, if present
    inputRegions = {}
    refList = [n[0] for n in refIndex]
    if INPUT_BED is not None:
        with open(INPUT_BED, 'r') as f:
            for line in f:
                [myChr, pos1, pos2] = line.strip().split('\t')[:3]
                if myChr not in inputRegions:
                    inputRegions[myChr] = [-1]
                inputRegions[myChr].extend([int(pos1), int(pos2)])
        # some validation
        nInBedOnly = 0
        nInRefOnly = 0
        for k in refList:
            if k not in inputRegions:
                nInRefOnly += 1
        for k in inputRegions.keys():
            if not k in refList:
                nInBedOnly += 1
                del inputRegions[k]
        if nInRefOnly > 0:
            print('Warning: Reference contains sequences not found in targeted regions BED file.')
        if nInBedOnly > 0:
            print(
                'Warning: Targeted regions BED file contains sequence names not found in reference (regions ignored).')

    # parse input mutation rate rescaling regions, if present
    mutRateRegions = {}
    mutRateValues = {}
    if MUT_BED is not None:
        with open(MUT_BED, 'r') as f:
            for line in f:
                [myChr, pos1, pos2, metaData] = line.strip().split('\t')[:4]
                mutStr = re.findall(r"MUT_RATE=.*?(?=;)", metaData + ';')
                (pos1, pos2) = (int(pos1), int(pos2))
                if len(mutStr) and (pos2 - pos1) > 1:
                    # mutRate = #_mutations / length_of_region, let's bound it by a reasonable amount
                    mutRate = max([0.0, min([float(mutStr[0][9:]), 0.3])])
                    if myChr not in mutRateRegions:
                        mutRateRegions[myChr] = [-1]
                        mutRateValues[myChr] = [0.0]
                    mutRateRegions[myChr].extend([pos1, pos2])
                    mutRateValues.extend([mutRate * (pos2 - pos1)] * 2)

    # initialize output files (part I)
    bamHeader = None
    if SAVE_BAM:
        bamHeader = [copy.deepcopy(refIndex)]
    vcfHeader = None
    if SAVE_VCF:
        vcfHeader = [REFERENCE]

    # If processing jobs in parallel, precompute the independent regions that can be process separately
    if NJOBS > 1:
        parallelRegionList = getAllRefRegions(REFERENCE, refIndex, N_HANDLING, saveOutput=SAVE_NON_N)
        (myRefs, myRegions) = partitionRefRegions(parallelRegionList, refIndex, MYJOB, NJOBS)
        if not len(myRegions):
            print('This job id has no regions to process, exiting...')
            exit(1)
        for i in range(len(refIndex) - 1, -1, -1):  # delete reference not used in our job
            if not refIndex[i][0] in myRefs:
                del refIndex[i]
        # if value of NJOBS is too high, let's change it to the maximum possible, to avoid output filename confusion
        corrected_nJobs = min([NJOBS, sum([len(n) for n in parallelRegionList.values()])])
    else:
        corrected_nJobs = 1

    # initialize output files (part II)
    OFW = OutputFileWriter(OUT_PREFIX, paired=PAIRED_END, BAM_header=bamHeader, VCF_header=vcfHeader,
                           gzipped=GZIPPED_OUT, jobTuple=(MYJOB, corrected_nJobs), noFASTQ=NO_FASTQ,
                           FASTA_instead=FASTA_INSTEAD)
    OUT_PREFIX_NAME = OUT_PREFIX.split('/')[-1]

    """************************************************
	****        LET'S GET THIS PARTY STARTED...
	************************************************"""

    readNameCount = 1  # keep track of the number of reads we've sampled, for read-names
    unmapped_records = []

    for RI in range(len(refIndex)):

        # read in reference sequence and notate blocks of Ns
        (refSequence, N_regions) = readRef(REFERENCE, refIndex[RI], N_HANDLING)

        # if we're processing jobs in parallel only take the regions relevant for the current job
        if NJOBS > 1:
            for i in range(len(N_regions['non_N']) - 1, -1, -1):
                if not (refIndex[RI][0], N_regions['non_N'][i][0], N_regions['non_N'][i][1]) in myRegions:
                    del N_regions['non_N'][i]

        # count total bp we'll be spanning so we can get an idea of how far along we are (for printing progress indicators)
        total_bp_span = sum([n[1] - n[0] for n in N_regions['non_N']])
        currentProgress = 0
        currentPercent = 0
        havePrinted100 = False

        # prune invalid input variants, e.g variants that:
        #		- try to delete or alter any N characters
        #		- don't match the reference base at their specified position
        #		- any alt allele contains anything other than allowed characters
        validVariants = []
        nSkipped = [0, 0, 0]
        if refIndex[RI][0] in inputVariants:
            for n in inputVariants[refIndex[RI][0]]:
                span = (n[0], n[0] + len(n[1]))
                rseq = str(refSequence[span[0] - 1:span[1] - 1])  # -1 because going from VCF coords to array coords
                anyBadChr = any((nn not in ALLOWED_NUCL) for nn in [item for sublist in n[2] for item in sublist])
                if rseq != n[1]:
                    nSkipped[0] += 1
                    continue
                elif 'N' in rseq:
                    nSkipped[1] += 1
                    continue
                elif anyBadChr:
                    nSkipped[2] += 1
                    continue
                # if bisect.bisect(N_regions['big'],span[0])%2 or bisect.bisect(N_regions['big'],span[1])%2:
                #	continue
                validVariants.append(n)
            print('found', len(validVariants), 'valid variants for ' + refIndex[RI][0] + ' in input VCF...')
            if any(nSkipped):
                print(sum(nSkipped), 'variants skipped...')
                print(' - [' + str(nSkipped[0]) + '] ref allele does not match reference')
                print(' - [' + str(nSkipped[1]) + '] attempting to insert into N-region')
                print(' - [' + str(nSkipped[2]) + '] alt allele contains non-ACGT characters')

        # add large random structural variants
        #
        #	TBD!!!

        # determine sampling windows based on read length, large N regions, and structural mutations.
        # in order to obtain uniform coverage, windows should overlap by:
        #		- READLEN, if single-end reads
        #		- FRAGMENT_SIZE (mean), if paired-end reads
        # ploidy is fixed per large sampling window,
        # coverage distributions due to GC% and targeted regions are specified within these windows
        samplingWindows = []
        ALL_VARIANTS_OUT = {}
        sequences = None
        if PAIRED_END:
            targSize = WINDOW_TARGET_SCALE * FRAGMENT_SIZE
            overlap = FRAGMENT_SIZE
            overlap_minWindowSize = max(FRAGLEN_DISTRIBUTION.values) + 10
        else:
            targSize = WINDOW_TARGET_SCALE * READLEN
            overlap = READLEN
            overlap_minWindowSize = READLEN + 10

        print('--------------------------------')
        if ONLY_VCF:
            print('generating vcf...')
        else:
            print('sampling reads...')
        tt = time.time()

        for i in range(len(N_regions['non_N'])):
            (pi, pf) = N_regions['non_N'][i]
            nTargWindows = max([1, (pf - pi) // targSize])
            bpd = int((pf - pi) / float(nTargWindows))
            # bpd += GC_WINDOW_SIZE - bpd%GC_WINDOW_SIZE

            # print len(refSequence), (pi,pf), nTargWindows
            # print structuralVars

            # if for some reason our region is too small to process, skip it! (sorry)
            if nTargWindows == 1 and (pf - pi) < overlap_minWindowSize:
                # print 'Does this ever happen?'
                continue

            start = pi
            end = min([start + bpd, pf])
            # print '------------------RAWR:', (pi,pf), nTargWindows, bpd
            varsFromPrevOverlap = []
            vindFromPrev = 0
            isLastTime = False
            havePrinted100 = False

            while True:

                # which inserted variants are in this window?
                varsInWindow = []
                updated = False
                for j in range(vindFromPrev, len(validVariants)):
                    vPos = validVariants[j][0]
                    if vPos > start and vPos < end:  # update: changed >= to >, so variant cannot be inserted in first position
                        varsInWindow.append(tuple([vPos - 1] + list(validVariants[j][1:])))  # vcf --> array coords
                    if vPos >= end - overlap - 1 and updated == False:
                        updated = True
                        vindFromPrev = j
                    if vPos >= end:
                        break

                # determine which structural variants will affect our sampling window positions
                structuralVars = []
                for n in varsInWindow:
                    bufferNeeded = max([max([abs(len(n[1]) - len(alt_allele)), 1]) for alt_allele in
                                        n[2]])  # change: added abs() so that insertions are also buffered.
                    structuralVars.append((n[0] - 1, bufferNeeded))  # -1 because going from VCF coords to array coords

                # adjust end-position of window based on inserted structural mutations
                buffer_added = 0
                keepGoing = True
                while keepGoing:
                    keepGoing = False
                    for n in structuralVars:
                        # adding "overlap" here to prevent SVs from being introduced in overlap regions
                        # (which can cause problems if random mutations from the previous window land on top of them)
                        delta = (end - 1) - (n[0] + n[1]) - 2 - overlap
                        if delta < 0:
                            # print 'DELTA:', delta, 'END:', end, '-->',
                            buffer_added = -delta
                            end += buffer_added
                            ####print end
                            keepGoing = True
                            break
                next_start = end - overlap
                next_end = min([next_start + bpd, pf])
                if next_end - next_start < bpd:
                    end = next_end
                    isLastTime = True

                # print progress indicator
                ####print 'PROCESSING WINDOW:',(start,end), [buffer_added], 'next:', (next_start,next_end)
                currentProgress += end - start
                newPercent = int((currentProgress * 100) / float(total_bp_span))
                if newPercent > currentPercent:
                    if newPercent <= 99 or (newPercent == 100 and not havePrinted100):
                        sys.stdout.write(str(newPercent) + '% ')
                        sys.stdout.flush()
                    currentPercent = newPercent
                    if currentPercent == 100:
                        havePrinted100 = True

                skip_this_window = False

                # compute coverage modifiers
                coverage_avg = None
                coverage_dat = [GC_WINDOW_SIZE, GC_SCALE_VAL, []]
                if INPUT_BED is None:
                    coverage_dat[2] = [1.0] * (end - start)
                else:
                    if refIndex[RI][0] not in inputRegions:
                        coverage_dat[2] = [OFFTARGET_SCALAR] * (end - start)
                    else:
                        for j in range(start, end):
                            if not (bisect.bisect(inputRegions[refIndex[RI][0]], j) % 2):
                                coverage_dat[2].append(1.0)
                            else:
                                coverage_dat[2].append(OFFTARGET_SCALAR)

                # print len(coverage_dat[2]), sum(coverage_dat[2])
                if sum(coverage_dat[2]) < LOW_COV_THRESH:
                    coverage_avg = 0.0
                    skip_this_window = True

                # check for small window sizes
                if (end - start) < overlap_minWindowSize:
                    skip_this_window = True

                if skip_this_window:
                    # skip window, save cpu time
                    start = next_start
                    end = next_end
                    if isLastTime:
                        break
                    if end >= pf:
                        isLastTime = True
                    varsFromPrevOverlap = []
                    continue

                # construct sequence data that we will sample reads from
                if sequences is None:
                    sequences = SequenceContainer(start, refSequence[start:end], PLOIDS, overlap, READLEN,
                                                  [MUT_MODEL] * PLOIDS, MUT_RATE, onlyVCF=ONLY_VCF)
                else:
                    sequences.update(start, refSequence[start:end], PLOIDS, overlap, READLEN, [MUT_MODEL] * PLOIDS,
                                     MUT_RATE)

                # insert variants
                sequences.insert_mutations(varsFromPrevOverlap + varsInWindow)
                all_inserted_variants = sequences.random_mutations()
                # print all_inserted_variants

                # init coverage
                if sum(coverage_dat[2]) >= LOW_COV_THRESH:
                    if PAIRED_END:
                        coverage_avg = sequences.init_coverage(tuple(coverage_dat), fragDist=FRAGLEN_DISTRIBUTION)
                    else:
                        coverage_avg = sequences.init_coverage(tuple(coverage_dat))

                # which variants do we need to keep for next time (because of window overlap)?
                varsFromPrevOverlap = []
                for n in all_inserted_variants:
                    if n[0] >= end - overlap - 1:
                        varsFromPrevOverlap.append(n)

                # if we're only producing VCF, no need to go through the hassle of generating reads
                if ONLY_VCF:
                    pass
                else:
                    if PAIRED_END:
                        readsToSample = int(((end - start) * float(COVERAGE) * coverage_avg) / (2 * READLEN)) + 1
                    else:
                        readsToSample = int(((end - start) * float(COVERAGE) * coverage_avg) / (READLEN)) + 1

                    # if coverage is so low such that no reads are to be sampled, skip region
                    #      (i.e., remove buffer of +1 reads we add to every window)
                    if readsToSample == 1 and sum(coverage_dat[2]) < LOW_COV_THRESH:
                        readsToSample = 0

                    # sample reads
                    ASDF2_TT = time.time()
                    for i in range(readsToSample):

                        isUnmapped = []
                        if PAIRED_END:
                            myFraglen = FRAGLEN_DISTRIBUTION.sample()
                            myReadData = sequences.sample_read(SE_CLASS, myFraglen)
                            if myReadData is None:  # skip if we failed to find a valid position to sample read
                                continue
                            if myReadData[0][0] is None:
                                isUnmapped.append(True)
                            else:
                                isUnmapped.append(False)
                                myReadData[0][0] += start  # adjust mapping position based on window start
                            if myReadData[1][0] is None:
                                isUnmapped.append(True)
                            else:
                                isUnmapped.append(False)
                                myReadData[1][0] += start
                        else:
                            myReadData = sequences.sample_read(SE_CLASS)
                            if myReadData is None:  # skip if we failed to find a valid position to sample read
                                continue
                            if myReadData[0][0] is None:  # unmapped read (lives in large insertion)
                                isUnmapped = [True]
                            else:
                                isUnmapped = [False]
                                myReadData[0][0] += start  # adjust mapping position based on window start

                        if NJOBS > 1:
                            myReadName = OUT_PREFIX_NAME + '-j' + str(MYJOB) + '-' + refIndex[RI][0] + '-r' + str(
                                readNameCount)
                        else:
                            myReadName = OUT_PREFIX_NAME + '-' + refIndex[RI][0] + '-' + str(readNameCount)
                        readNameCount += len(myReadData)

                        # if desired, replace all low-quality bases with Ns
                        if N_MAX_QUAL > -1:
                            for j in range(len(myReadData)):
                                myReadString = [n for n in myReadData[j][2]]
                                for k in range(len(myReadData[j][3])):
                                    adjusted_qual = ord(myReadData[j][3][k]) - SE_CLASS.offQ
                                    if adjusted_qual <= N_MAX_QUAL:
                                        myReadString[k] = 'N'
                                myReadData[j][2] = ''.join(myReadString)

                        # if read (or read + mate for PE) are unmapped, put them at end of bam file
                        if all(isUnmapped):
                            if PAIRED_END:
                                unmapped_records.append((myReadName + '/1', myReadData[0], 109))
                                unmapped_records.append((myReadName + '/2', myReadData[1], 157))
                            else:
                                unmapped_records.append((myReadName + '/1', myReadData[0], 4))

                        # write read data out to FASTQ and BAM files, bypass FASTQ if option specified
                        myRefIndex = indices_by_refName[refIndex[RI][0]]
                        if len(myReadData) == 1:
                            if NO_FASTQ != True:
                                OFW.writeFASTQRecord(myReadName, myReadData[0][2], myReadData[0][3])
                            if SAVE_BAM:
                                if isUnmapped[0] == False:
                                    OFW.writeBAMRecord(myRefIndex, myReadName + '/1', myReadData[0][0],
                                                       myReadData[0][1], myReadData[0][2], myReadData[0][3], samFlag=0)
                        elif len(myReadData) == 2:
                            if NO_FASTQ != True:
                                OFW.writeFASTQRecord(myReadName, myReadData[0][2], myReadData[0][3],
                                                     read2=myReadData[1][2], qual2=myReadData[1][3])
                            if SAVE_BAM:
                                if isUnmapped[0] == False and isUnmapped[1] == False:
                                    OFW.writeBAMRecord(myRefIndex, myReadName + '/1', myReadData[0][0],
                                                       myReadData[0][1], myReadData[0][2], myReadData[0][3], samFlag=99,
                                                       matePos=myReadData[1][0])
                                    OFW.writeBAMRecord(myRefIndex, myReadName + '/2', myReadData[1][0],
                                                       myReadData[1][1], myReadData[1][2], myReadData[1][3],
                                                       samFlag=147, matePos=myReadData[0][0])
                                elif isUnmapped[0] == False and isUnmapped[1] == True:
                                    OFW.writeBAMRecord(myRefIndex, myReadName + '/1', myReadData[0][0],
                                                       myReadData[0][1], myReadData[0][2], myReadData[0][3],
                                                       samFlag=105, matePos=myReadData[0][0])
                                    OFW.writeBAMRecord(myRefIndex, myReadName + '/2', myReadData[0][0],
                                                       myReadData[1][1], myReadData[1][2], myReadData[1][3],
                                                       samFlag=149, matePos=myReadData[0][0], alnMapQual=0)
                                elif isUnmapped[0] == True and isUnmapped[1] == False:
                                    OFW.writeBAMRecord(myRefIndex, myReadName + '/1', myReadData[1][0],
                                                       myReadData[0][1], myReadData[0][2], myReadData[0][3],
                                                       samFlag=101, matePos=myReadData[1][0], alnMapQual=0)
                                    OFW.writeBAMRecord(myRefIndex, myReadName + '/2', myReadData[1][0],
                                                       myReadData[1][1], myReadData[1][2], myReadData[1][3],
                                                       samFlag=153, matePos=myReadData[1][0])
                        else:
                            print('\nError: Unexpected number of reads generated...\n')
                            exit(1)
                    # print 'READS:',time.time()-ASDF2_TT

                    if not isLastTime:
                        OFW.flushBuffers(bamMax=next_start)
                    else:
                        OFW.flushBuffers(bamMax=end + 1)

                # tally up all the variants that got successfully introduced
                for n in all_inserted_variants:
                    ALL_VARIANTS_OUT[n] = True

                # prepare indices of next window
                start = next_start
                end = next_end
                if isLastTime:
                    break
                if end >= pf:
                    isLastTime = True

        if currentPercent != 100 and not havePrinted100:
            print('100%')
        else:
            print('')
        if ONLY_VCF:
            print('VCF generation completed in ', end='')
        else:
            print('Read sampling completed in ', end='')
        print(int(time.time() - tt), '(sec)')

        # write all output variants for this reference
        if SAVE_VCF:
            print('Writing output VCF...')
            for k in sorted(ALL_VARIANTS_OUT.keys()):
                currentRef = refIndex[RI][0]
                myID = '.'
                myQual = '.'
                myFilt = 'PASS'
                # k[0] + 1 because we're going back to 1-based vcf coords
                OFW.writeVCFRecord(currentRef, str(int(k[0]) + 1), myID, k[1], k[2], myQual, myFilt, k[4])

    # break

    # write unmapped reads to bam file
    if SAVE_BAM and len(unmapped_records):
        print('writing unmapped reads to bam file...')
        for umr in unmapped_records:
            if PAIRED_END:
                OFW.writeBAMRecord(-1, umr[0], 0, umr[1][1], umr[1][2], umr[1][3], samFlag=umr[2], matePos=0,
                                   alnMapQual=0)
            else:
                OFW.writeBAMRecord(-1, umr[0], 0, umr[1][1], umr[1][2], umr[1][3], samFlag=umr[2], alnMapQual=0)

    # close output files
    OFW.closeFiles()

if __name__ == '__main__':
    main()<|MERGE_RESOLUTION|>--- conflicted
+++ resolved
@@ -37,7 +37,7 @@
 //////////////////////////////////////////////////"""
 
 
-def main():
+def main(raw_args=None):
     parser = argparse.ArgumentParser(description='NEAT-genReads V2.0')
     parser.add_argument('-r', type=str, required=True, metavar='<str>', help="* ref.fa")
     parser.add_argument('-R', type=int, required=True, metavar='<int>', help="* read length")
@@ -82,20 +82,15 @@
     parser.add_argument('--gz', required=False, action='store_true', default=False, help='gzip output FQ and VCF')
     parser.add_argument('--no-fastq', required=False, action='store_true', default=False,
                         help='bypass fastq generation')
-    args = parser.parse_args()
+    args = parser.parse_args(raw_args)
 
     """
     Set variables for processing
     """
     # absolute path to this script
     SIM_PATH = '/'.join(os.path.realpath(__file__).split('/')[:-1])
-<<<<<<< HEAD
-    sys.path.append(SIM_PATH + '/py/')
-    print('The SIM_PATH variable is {}.'.format(SIM_PATH))
-=======
     print("The sim path is: ", SIM_PATH)
 
->>>>>>> 7b5befae
     # if coverage val for a given window/position is below this value, consider it effectively zero.
     LOW_COV_THRESH = 50
 
@@ -175,7 +170,6 @@
         SE_RATE = None
     if SE_MODEL is None:
         print('Using default sequencing error model.')
-        print('The SIM_PATH variable is {}.'.format(SIM_PATH))
         SE_MODEL = SIM_PATH + '/models/errorModel_toy.p'
         SE_CLASS = ReadContainer(READLEN, SE_MODEL, SE_RATE)
     else:
