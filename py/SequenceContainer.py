--- conflicted
+++ resolved
@@ -32,7 +32,6 @@
 #	Container for reference sequences, applies mutations
 #
 class SequenceContainer:
-<<<<<<< HEAD
     def __init__(self, x_offset, sequence, ploidy, window_overlap, read_len, mut_models=[], mut_rate=None,
                  only_vcf=False):
         # initialize basic variables
@@ -663,634 +662,13 @@
 
         # r_out[i] = (pos, cigar, read_string, qual_string)
         return r_out
-=======
-	def __init__(self, xOffset, sequence, ploidy, windowOverlap, readLen, mutationModels=[], mutRate=None, onlyVCF=False):
-		# initialize basic variables
-		self.onlyVCF = onlyVCF
-		self.init_basicVars(xOffset, sequence, ploidy, windowOverlap, readLen)
-		# initialize mutation models
-		self.init_mutModels(mutationModels, mutRate)
-		# sample the number of variants that will be inserted into each ploid
-		self.init_poisson()
-		self.indelsToAdd = [n.sample() for n in self.ind_pois]
-		self.snpsToAdd   = [n.sample() for n in self.snp_pois]
-		# initialize trinuc snp bias
-		self.init_trinucBias()
-
-	def init_basicVars(self, xOffset, sequence, ploidy, windowOverlap, readLen):
-		self.x         = xOffset
-		self.ploidy    = ploidy
-		self.readLen   = readLen
-		self.sequences = [bytearray(sequence) for n in xrange(self.ploidy)]
-		self.seqLen    = len(sequence)
-		self.indelList = [[] for n in xrange(self.ploidy)]
-		self.snpList   = [[] for n in xrange(self.ploidy)]
-		self.allCigar  = [[] for n in xrange(self.ploidy)]
-		self.FM_pos    = [[] for n in xrange(self.ploidy)]
-		self.FM_span   = [[] for n in xrange(self.ploidy)]
-		# blackList[ploid][pos] = 0		safe to insert variant here
-		# blackList[ploid][pos] = 1		indel inserted here
-		# blackList[ploid][pos] = 2		snp inserted here
-		# blackList[ploid][pos] = 3		invalid position for various processing reasons
-		self.blackList = [np.zeros(self.seqLen,dtype='<i4') for n in xrange(self.ploidy)]
-
-		# disallow mutations to occur on window overlap points
-		self.winBuffer = windowOverlap
-		for p in xrange(self.ploidy):
-			self.blackList[p][-self.winBuffer]   = 3
-			self.blackList[p][-self.winBuffer-1] = 3
-
-	def init_coverage(self,coverageDat,fragDist=None):
-		# if we're only creating a vcf, skip some expensive initialization related to coverage depth
-		if not self.onlyVCF:
-			(self.windowSize, gc_scalars, targetCov_vals) = coverageDat
-			gcCov_vals = [[] for n in self.sequences]
-			trCov_vals = [[] for n in self.sequences]
-			self.coverage_distribution = []
-			avg_out = []
-			for i in xrange(len(self.sequences)):
-				max_coord = min([len(self.sequences[i])-self.readLen, len(self.allCigar[i])-1])
-
-				# compute gc-bias
-				j = 0
-				while j+self.windowSize < len(self.sequences[i]):
-					gc_c = self.sequences[i][j:j+self.windowSize].count('G') + self.sequences[i][j:j+self.windowSize].count('C')
-					gcCov_vals[i].extend([gc_scalars[gc_c]]*self.windowSize)
-					j += self.windowSize
-				gc_c = self.sequences[i][-self.windowSize:].count('G') + self.sequences[i][-self.windowSize:].count('C')
-				gcCov_vals[i].extend([gc_scalars[gc_c]]*(len(self.sequences[i])-len(gcCov_vals[i])))
-				
-				# targeted values
-				trCov_vals[i].append(targetCov_vals[0])
-				prevVal = self.FM_pos[i][0]
-				for j in xrange(1,max_coord):
-					if self.FM_pos[i][j] == None:
-						trCov_vals[i].append(targetCov_vals[prevVal])
-					elif self.FM_span[i][j]-self.FM_pos[i][j] <= 1:
-						trCov_vals[i].append(targetCov_vals[prevVal])
-					else:
-						trCov_vals[i].append(sum(targetCov_vals[self.FM_pos[i][j]:self.FM_span[i][j]])/float(self.FM_span[i][j]-self.FM_pos[i][j]))
-						prevVal = self.FM_pos[i][j]
-					#print (i,j), self.allCigar[i][j], self.FM_pos[i][j], self.FM_span[i][j]
-				
-				# shift by half of read length
-				if len(trCov_vals[i]) > int(self.readLen/2.):
-					trCov_vals[i] = [0.0]*int(self.readLen/2) + trCov_vals[i][:-int(self.readLen/2.)]
-				# fill in missing indices
-				trCov_vals[i].extend([0.0]*(len(self.sequences[i])-len(trCov_vals[i])))
-
-				#
-				covvec = np.cumsum([trCov_vals[i][nnn]*gcCov_vals[i][nnn] for nnn in xrange(len(trCov_vals[i]))])
-				coverage_vals = []
-				for j in xrange(0,max_coord):
-					coverage_vals.append(covvec[j+self.readLen] - covvec[j])
-				#avg_out.append(np.mean(coverage_vals)/float(self.readLen))
-				avg_out.append(np.mean(coverage_vals)/float(min([self.readLen, max_coord])))
-				#print avg_out, np.mean(avg_out)
-
-				if fragDist == None:
-					#print '++++', max_coord, len(self.sequences[i]), len(self.allCigar[i]), len(coverage_vals)
-					self.coverage_distribution.append(DiscreteDistribution(coverage_vals,range(len(coverage_vals))))
-			
-				# fragment length nightmare
-				else:
-					currentThresh = 0.
-					index_list    = [0]
-					for j in xrange(len(fragDist.cumP)):
-						if fragDist.cumP[j] >= currentThresh + COV_FRAGLEN_PERCENTILE/100.0:
-							currentThresh = fragDist.cumP[j]
-							index_list.append(j)
-					flq = [fragDist.values[nnn] for nnn in index_list]
-					if fragDist.values[-1] not in flq:
-						flq.append(fragDist.values[-1])
-					flq.append(LARGE_NUMBER)
-
-					self.fraglens_indMap = {}
-					for j in fragDist.values:
-						bInd = bisect.bisect(flq,j)
-						if abs(flq[bInd-1] - j) <= abs(flq[bInd] - j):
-							self.fraglens_indMap[j] = flq[bInd-1]
-						else:
-							self.fraglens_indMap[j] = flq[bInd]
-
-					self.coverage_distribution.append({})
-					for flv in sorted(list(set(self.fraglens_indMap.values()))):
-						buffer_val = self.readLen
-						for j in fragDist.values:
-							if self.fraglens_indMap[j] == flv and j > buffer_val:
-								buffer_val = j
-						max_coord = min([len(self.sequences[i])-buffer_val-1, len(self.allCigar[i])-buffer_val+self.readLen-2])
-						#print 'BEFORE:', len(self.sequences[i])-buffer_val
-						#print 'AFTER: ', len(self.allCigar[i])-buffer_val+self.readLen-2
-						#print 'AFTER2:', max_coord
-						coverage_vals = []
-						for j in xrange(0,max_coord):
-							coverage_vals.append(covvec[j+self.readLen] - covvec[j] + covvec[j+flv] - covvec[j+flv-self.readLen])
-
-						# EXPERIMENTAL
-						#quantized_covVals = quantize_list(coverage_vals)
-						#self.coverage_distribution[i][flv] = DiscreteDistribution([n[2] for n in quantized_covVals],[(n[0],n[1]) for n in quantized_covVals])
-
-						# TESTING
-						#import matplotlib.pyplot as mpl
-						#print len(coverage_vals),'-->',len(quantized_covVals)
-						#mpl.figure(0)
-						#mpl.plot(range(len(coverage_vals)),coverage_vals)
-						#for qcv in quantized_covVals:
-						#	mpl.plot([qcv[0],qcv[1]+1],[qcv[2],qcv[2]],'r')
-						#mpl.show()
-						#exit(1)
-
-						self.coverage_distribution[i][flv] = DiscreteDistribution(coverage_vals,range(len(coverage_vals)))
-
-			return np.mean(avg_out)
-
-	def init_mutModels(self,mutationModels,mutRate):
-		if mutationModels == []:
-			ml = [copy.deepcopy(DEFAULT_MODEL_1) for n in xrange(self.ploidy)]
-			self.modelData = ml[:self.ploidy]
-		else:
-			if len(mutationModels) != self.ploidy:
-				print '\nError: Number of mutation models recieved is not equal to specified ploidy\n'
-				exit(1)
-			self.modelData = copy.deepcopy(mutationModels)
-
-		# do we need to rescale mutation frequencies?
-		mutRateSum = sum([n[0] for n in self.modelData])
-		self.mutRescale = mutRate
-		if self.mutRescale == None:
-			self.mutScalar = 1.0
-		else:
-			self.mutScalar = float(self.mutRescale)/(mutRateSum/float(len(self.modelData)))
-
-		# how are mutations spread to each ploid, based on their specified mut rates?
-		self.ploidMutFrac  = [float(n[0])/mutRateSum for n in self.modelData]
-		self.ploidMutPrior = DiscreteDistribution(self.ploidMutFrac,range(self.ploidy))
-
-		# init mutation models
-		#
-		# self.models[ploid][0] = average mutation rate
-		# self.models[ploid][1] = p(mut is homozygous | mutation occurs)
-		# self.models[ploid][2] = p(mut is indel | mut occurs)
-		# self.models[ploid][3] = p(insertion | indel occurs)
-		# self.models[ploid][4] = distribution of insertion lengths
-		# self.models[ploid][5] = distribution of deletion lengths
-		# self.models[ploid][6] = distribution of trinucleotide SNP transitions
-		# self.models[ploid][7] = p(trinuc mutates)
-		self.models = []
-		for n in self.modelData:
-			self.models.append([self.mutScalar*n[0],n[1],n[2],n[3],DiscreteDistribution(n[5],n[4]),DiscreteDistribution(n[7],n[6]),[]])
-			for m in n[8]:
-				self.models[-1][6].append([DiscreteDistribution(m[0],NUCL),
-					                       DiscreteDistribution(m[1],NUCL),
-					                       DiscreteDistribution(m[2],NUCL),
-					                       DiscreteDistribution(m[3],NUCL)])
-			self.models[-1].append([m for m in n[9]])
-
-	def init_poisson(self):
-		ind_l_list = [self.seqLen*self.models[i][0]*self.models[i][2]*self.ploidMutFrac[i] for i in xrange(len(self.models))]
-		snp_l_list = [self.seqLen*self.models[i][0]*(1.-self.models[i][2])*self.ploidMutFrac[i] for i in xrange(len(self.models))]
-		k_range    = range(int(self.seqLen*MAX_MUTFRAC))
-		self.ind_pois = [poisson_list(k_range,ind_l_list[n]) for n in xrange(len(self.models))]
-		self.snp_pois = [poisson_list(k_range,snp_l_list[n]) for n in xrange(len(self.models))]
-
-	def init_trinucBias(self):
-		# compute mutation positional bias given trinucleotide strings of the sequence (ONLY AFFECTS SNPs)
-		#
-		# note: since indels are added before snps, it's possible these positional biases aren't correctly utilized
-		#       at positions affected by indels. At the moment I'm going to consider this negligible.
-		trinuc_snp_bias  = [[0. for n in xrange(self.seqLen)] for m in xrange(self.ploidy)]
-		self.trinuc_bias = [None for n in xrange(self.ploidy)]
-		for p in xrange(self.ploidy):
-			for i in xrange(self.winBuffer+1,self.seqLen-1):
-				trinuc_snp_bias[p][i] = self.models[p][7][ALL_IND[str(self.sequences[p][i-1:i+2])]]
-			self.trinuc_bias[p] = DiscreteDistribution(trinuc_snp_bias[p][self.winBuffer+1:self.seqLen-1],range(self.winBuffer+1,self.seqLen-1))
-
-	def update(self, xOffset, sequence, ploidy, windowOverlap, readLen, mutationModels=[], mutRate=None):
-		# if mutation model is changed, we have to reinitialize it...
-		if ploidy != self.ploidy or mutRate != self.mutRescale or mutationModels != []:
-			self.ploidy = ploidy
-			self.mutRescale = mutRate
-			self.init_mutModels(mutationModels, mutRate)
-		# if sequence length is different than previous window, we have to redo snp/indel poissons
-		if len(sequence) != self.seqLen:
-			self.seqLen = len(sequence)
-			self.init_poisson()
-		# basic vars
-		self.init_basicVars(xOffset, sequence, ploidy, windowOverlap, readLen)
-		self.indelsToAdd = [n.sample() for n in self.ind_pois]
-		self.snpsToAdd   = [n.sample() for n in self.snp_pois]
-		# initialize trinuc snp bias
-		if not IGNORE_TRINUC:
-			self.init_trinucBias()
-
-	def insert_mutations(self, inputList):
-		for inpV in inputList:
-			whichPloid = []
-			wps = inpV[4][0]
-			if wps == None:	# if no genotype given, assume heterozygous and choose a single ploid based on their mut rates
-				whichPloid.append(self.ploidMutPrior.sample())
-				whichAlt = [0]
-			else:
-				if '/' in wps or '|' in wps:
-					if '/' in wps:
-						splt = wps.split('/')
-					else:
-						splt = wps.split('|')
-					whichPloid = []
-					whichAlt   = []
-					for i in xrange(len(splt)):
-						if splt[i] == '1':
-							whichPloid.append(i)
-					# assume we're just using first alt for inserted variants?
-					whichAlt = [0 for n in whichPloid]
-				else:	# otherwise assume monoploidy
-					whichPloid = [0]
-					whichAlt   = [0]
-
-			# ignore invalid ploids
-			for i in xrange(len(whichPloid)-1,-1,-1):
-				if whichPloid[i] >= self.ploidy:
-					del whichPloid[i]
-						
-			for i in xrange(len(whichPloid)):
-				p = whichPloid[i]
-				myAlt = inpV[2][whichAlt[i]]
-				myVar = (inpV[0]-self.x,inpV[1],myAlt)
-				#inLen = max([len(inpV[1]),len(myAlt)])
-				inLen = len(inpV[1])
-
-				if myVar[0] < 0 or myVar[0] >= len(self.blackList[p]):
-					print '\nError: Attempting to insert variant out of window bounds:'
-					print myVar, '--> blackList[0:'+str(len(self.blackList[p]))+']\n'
-					exit(1)
-				if len(inpV[1]) == 1 and len(myAlt) == 1:
-					if self.blackList[p][myVar[0]]:
-						continue
-					self.snpList[p].append(myVar)
-					self.blackList[p][myVar[0]] = 2
-				else:
-					indel_failed = False
-					for k in xrange(myVar[0],myVar[0]+inLen):
-						if k >= len(self.blackList[p]):
-							indel_failed = True
-							continue
-						if self.blackList[p][k]:
-							indel_failed = True
-							continue
-					if indel_failed:
-						continue
-					for k in xrange(myVar[0],myVar[0]+inLen):
-						self.blackList[p][k] = 1
-					self.indelList[p].append(myVar)
-
-	def random_mutations(self):
-		
-		#	add random indels
-		all_indels  = [[] for n in self.sequences]
-		for i in xrange(self.ploidy):
-			for j in xrange(self.indelsToAdd[i]):
-				if random.random() <= self.models[i][1]:	# insert homozygous indel
-					whichPloid = range(self.ploidy)
-				else:								# insert heterozygous indel
-					whichPloid = [self.ploidMutPrior.sample()]
-
-				# try to find suitable places to insert indels
-				eventPos = -1
-				for attempt in xrange(MAX_ATTEMPTS):
-					eventPos = random.randint(self.winBuffer,self.seqLen-1)
-					for p in whichPloid:
-						if self.blackList[p][eventPos]:
-							eventPos = -1
-					if eventPos != -1:
-						break
-				if eventPos == -1:
-					continue
-
-				if random.random() <= self.models[i][3]:	# insertion
-					inLen   = self.models[i][4].sample()
-					# sequence content of random insertions is uniformly random (change this later, maybe)
-					inSeq   = ''.join([random.choice(NUCL) for n in xrange(inLen)])
-					refNucl = chr(self.sequences[i][eventPos])
-					myIndel = (eventPos,refNucl,refNucl+inSeq)
-				else:										# deletion
-					inLen   = self.models[i][5].sample()
-					if eventPos+inLen+1 >= len(self.sequences[i]):	# skip if deletion too close to boundary
-						continue
-					if inLen == 1:
-						inSeq = chr(self.sequences[i][eventPos+1])
-					else:
-						inSeq = str(self.sequences[i][eventPos+1:eventPos+inLen+1])
-					refNucl = chr(self.sequences[i][eventPos])
-					myIndel = (eventPos,refNucl+inSeq,refNucl)
-
-				# if event too close to boundary, skip. if event conflicts with other indel, skip.
-				skipEvent = False
-				if eventPos+len(myIndel[1]) >= self.seqLen-self.winBuffer-1:
-					skipEvent = True
-				if skipEvent:
-					continue
-				for p in whichPloid:
-					for k in xrange(eventPos,eventPos+inLen+1):
-						if self.blackList[p][k]:
-							skipEvent = True
-				if skipEvent:
-					continue
-
-				for p in whichPloid:
-					for k in xrange(eventPos,eventPos+inLen+1):
-						self.blackList[p][k] = 1
-					all_indels[p].append(myIndel)
-
-		#	add random snps
-		all_snps  = [[] for n in self.sequences]
-		for i in xrange(self.ploidy):
-			for j in xrange(self.snpsToAdd[i]):
-				if random.random() <= self.models[i][1]:	# insert homozygous SNP
-					whichPloid = range(self.ploidy)
-				else:								# insert heterozygous SNP
-					whichPloid = [self.ploidMutPrior.sample()]
-
-				# try to find suitable places to insert snps
-				eventPos = -1
-				for attempt in xrange(MAX_ATTEMPTS):
-					# based on the mutation model for the specified ploid, choose a SNP location based on trinuc bias
-					# (if there are multiple ploids, choose one at random)
-					if IGNORE_TRINUC:
-						eventPos = random.randint(self.winBuffer+1,self.seqLen-2)
-					else:
-						ploid_to_use = whichPloid[random.randint(0,len(whichPloid)-1)]
-						eventPos     = self.trinuc_bias[ploid_to_use].sample()
-					for p in whichPloid:
-						if self.blackList[p][eventPos]:
-							eventPos = -1
-					if eventPos != -1:
-						break
-				if eventPos == -1:
-					continue
-
-				refNucl = chr(self.sequences[i][eventPos])
-				context = str(chr(self.sequences[i][eventPos-1])+chr(self.sequences[i][eventPos+1]))
-				# sample from tri-nucleotide substitution matrices to get SNP alt allele
-				newNucl = self.models[i][6][TRI_IND[context]][NUC_IND[refNucl]].sample()
-				mySNP   = (eventPos,refNucl,newNucl)
-
-				for p in whichPloid:
-					all_snps[p].append(mySNP)
-					self.blackList[p][mySNP[0]] = 2
-
-		# combine random snps with inserted snps, remove any snps that overlap indels
-		for p in xrange(len(all_snps)):
-			all_snps[p].extend(self.snpList[p])
-			all_snps[p] = [n for n in all_snps[p] if self.blackList[p][n[0]] != 1]
-
-		# MODIFY REFERENCE STRING: SNPS
-		for i in xrange(len(all_snps)):
-			for j in xrange(len(all_snps[i])):
-				vPos = all_snps[i][j][0]
-
-				if all_snps[i][j][1] != chr(self.sequences[i][vPos]):
-					print '\nError: Something went wrong!\n', all_snps[i][j], chr(self.sequences[i][vPos]),'\n'
-					exit(1)
-				else:
-					self.sequences[i][vPos] = all_snps[i][j][2]
-
-		# organize the indels we want to insert
-		for i in xrange(len(all_indels)):
-			all_indels[i].extend(self.indelList[i])
-		all_indels_ins = [sorted([list(m) for m in n]) for n in all_indels]
-
-		# MODIFY REFERENCE STRING: INDELS
-		adjToAdd = [[] for n in xrange(self.ploidy)]
-		for i in xrange(len(all_indels_ins)):
-			rollingAdj = 0
-			tempSymbolString = ['M' for n in self.sequences[i]]
-			# there's an off-by-one error somewhere in the position sampling routines.. this might fix it
-			tempSymbolString.append('M')
-			for j in xrange(len(all_indels_ins[i])):
-				vPos        = all_indels_ins[i][j][0] + rollingAdj
-				vPos2       = vPos + len(all_indels_ins[i][j][1])
-				rollingAdj += len(all_indels_ins[i][j][2])-len(all_indels_ins[i][j][1])
-				
-				if all_indels_ins[i][j][1] != str(self.sequences[i][vPos:vPos2]):
-					print '\nError: Something went wrong!\n', all_indels_ins[i][j], [vPos,vPos2], str(self.sequences[i][vPos:vPos2]),'\n'
-					exit(1)
-				else:
-					# alter reference sequence
-					self.sequences[i] = self.sequences[i][:vPos] + bytearray(all_indels_ins[i][j][2]) + self.sequences[i][vPos2:]
-					# notate indel positions for cigar computation
-					d = len(all_indels_ins[i][j][2]) - len(all_indels_ins[i][j][1])
-					if d > 0:
-						tempSymbolString = tempSymbolString[:vPos+1] + ['I']*d + tempSymbolString[vPos2+1:]
-					elif d < 0:
-						tempSymbolString[vPos+1] = 'D'*abs(d)+'M'
-
-			# precompute cigar strings
-			for j in xrange(len(tempSymbolString)-self.readLen):
-				self.allCigar[i].append(CigarString(listIn=tempSymbolString[j:j+self.readLen]).getString())
-
-			# create some data structures we will need later:
-			# --- self.FM_pos[ploid][pos]: position of the left-most matching base (IN REFERENCE COORDINATES, i.e. corresponding to the unmodified reference genome)
-			# --- self.FM_span[ploid][pos]: number of reference positions spanned by a read originating from this coordinate
-			MD_soFar = 0
-			for j in xrange(len(tempSymbolString)):
-				self.FM_pos[i].append(MD_soFar)
-				# fix an edge case with deletions
-				if 'D' in tempSymbolString[j]:
-					self.FM_pos[i][-1] += tempSymbolString[j].count('D')
-				# compute number of ref matches for each read
-				span_dif = len([n for n in tempSymbolString[j:j+self.readLen] if 'M' in n])
-				self.FM_span[i].append(self.FM_pos[i][-1] + span_dif)
-				MD_soFar += tempSymbolString[j].count('M') + tempSymbolString[j].count('D')
-
-		# tally up all the variants we handled...
-		countDict = {}
-		all_variants = [sorted(all_snps[i]+all_indels[i]) for i in xrange(self.ploidy)]
-		for i in xrange(len(all_variants)):
-			for j in xrange(len(all_variants[i])):
-				all_variants[i][j] = tuple([all_variants[i][j][0]+self.x])+all_variants[i][j][1:]
-				t = tuple(all_variants[i][j])
-				if t not in countDict:
-					countDict[t] = []
-				countDict[t].append(i)
-
-		#
-		#	TODO: combine multiple variants that happened to occur at same position into single vcf entry?
-		#
-
-		output_variants = []
-		for k in sorted(countDict.keys()):
-			output_variants.append(k+tuple([len(countDict[k])/float(self.ploidy)]))
-			ploid_string = ['0' for n in xrange(self.ploidy)]
-			for k2 in [n for n in countDict[k]]:
-				ploid_string[k2] = '1'
-			output_variants[-1] += tuple(['WP='+'/'.join(ploid_string)])
-		return output_variants
-
-
-	def sample_read(self, sequencingModel, fragLen=None):
-		
-		# choose a ploid
-		myPloid = random.randint(0,self.ploidy-1)
-
-		# stop attempting to find a valid position if we fail enough times
-		MAX_READPOS_ATTEMPTS = 100
-		attempts_thus_far    = 0
-
-		# choose a random position within the ploid, and generate quality scores / sequencing errors
-		readsToSample = []
-		if fragLen == None:
-			rPos = self.coverage_distribution[myPloid].sample()
-
-			# sample read position and call function to compute quality scores / sequencing errors
-			rDat = self.sequences[myPloid][rPos:rPos+self.readLen]
-			(myQual, myErrors) = sequencingModel.getSequencingErrors(rDat)
-			readsToSample.append([rPos,myQual,myErrors,rDat])
-
-		else:
-			rPos1 = self.coverage_distribution[myPloid][self.fraglens_indMap[fragLen]].sample()
-			
-			# EXPERIMENTAL
-			#coords_to_select_from = self.coverage_distribution[myPloid][self.fraglens_indMap[fragLen]].sample()
-			#rPos1 = random.randint(coords_to_select_from[0],coords_to_select_from[1])
-
-			rPos2 = rPos1 + fragLen - self.readLen
-			rDat1 = self.sequences[myPloid][rPos1:rPos1+self.readLen]
-			rDat2 = self.sequences[myPloid][rPos2:rPos2+self.readLen]
-			(myQual1, myErrors1) = sequencingModel.getSequencingErrors(rDat1)
-			(myQual2, myErrors2) = sequencingModel.getSequencingErrors(rDat2,isReverseStrand=True)
-			readsToSample.append([rPos1,myQual1,myErrors1,rDat1])
-			readsToSample.append([rPos2,myQual2,myErrors2,rDat2])
-
-		# error format:
-		# myError[i] = (type, len, pos, ref, alt)
-
-		# examine sequencing errors to-be-inserted.
-		#	- remove deletions that don't have enough bordering sequence content to "fill in"
-		# if error is valid, make the changes to the read data
-		rOut = []
-		for r in readsToSample:
-			try:
-				myCigar = self.allCigar[myPloid][r[0]]
-			except IndexError:
-				print 'Index error when attempting to find cigar string.'
-				print myPloid, len(self.allCigar[myPloid]), r[0]
-				if fragLen != None:
-					print (rPos1, rPos2)
-					print fragLen, self.fraglens_indMap[fragLen]
-				exit(1)
-			totalD  = sum([error[1] for error in r[2] if error[0] == 'D'])
-			totalI  = sum([error[1] for error in r[2] if error[0] == 'I'])
-			availB  = len(self.sequences[myPloid]) - r[0] - self.readLen - 1
-			# add buffer sequence to fill in positions that get deleted
-			r[3] += self.sequences[myPloid][r[0]+self.readLen:r[0]+self.readLen+totalD]
-			expandedCigar = []
-			extraCigar    = []
-			adj           = 0
-			sse_adj       = [0 for n in xrange(self.readLen + max(sequencingModel.errP[3]))]
-			anyIndelErr   = False
-
-			# sort by letter (D > I > S) such that we introduce all indel errors before substitution errors
-			# secondarily, sort by index
-			arrangedErrors = {'D':[],'I':[],'S':[]}
-			for error in r[2]:
-				arrangedErrors[error[0]].append((error[2],error))
-			sortedErrors = []
-			for k in sorted(arrangedErrors.keys()):
-				sortedErrors.extend([n[1] for n in sorted(arrangedErrors[k])])
-
-			skipIndels = False
-
-
-			#FIXED TdB 05JUN2018
-			#Moved this outside the for error loop, since it messes up the CIGAR string when more than one deletion is in the same read
-			extraCigarVal = []
-			#END FIXED TdB
-			
-			for error in sortedErrors:
-				eLen = error[1]
-				ePos = error[2]
-				if error[0] == 'D' or error[0] == 'I':
-					anyIndelErr   = True
-					
-					#FIXED TdB 05JUN2018
-					#Moved this OUTSIDE the for error loop, since it messes up the CIGAR string when more than one deletion is in the same read
-					#extraCigarVal = []
-					#END FIXED TdB
-					
-					if totalD > availB:	# if not enough bases to fill-in deletions, skip all indel erors
-						continue
-					if expandedCigar == []:
-						expandedCigar = CigarString(stringIn=myCigar).getList()
-						fillToGo = totalD - totalI + 1
-						if fillToGo > 0:
-							try:
-								extraCigarVal = CigarString(stringIn=self.allCigar[myPloid][r[0]+fillToGo]).getList()[-fillToGo:]
-							except IndexError:	# applying the deletions we want requires going beyond region boundaries. skip all indel errors
-								skipIndels = True
-								
-
-					if skipIndels:
-						continue
-
-					# insert deletion error into read and update cigar string accordingly
-					if error[0] == 'D':
-						myadj = sse_adj[ePos]
-						pi = ePos+myadj
-						pf = ePos+myadj+eLen+1
-						if str(r[3][pi:pf]) == str(error[3]):
-							r[3] = r[3][:pi+1] + r[3][pf:]
-							expandedCigar = expandedCigar[:pi+1] + expandedCigar[pf:]
-							if pi+1 == len(expandedCigar):	# weird edge case with del at very end of region. Make a guess and add a "M"
-								expandedCigar.append('M')
-							expandedCigar[pi+1] = 'D'*eLen + expandedCigar[pi+1]
-						else:
-							print '\nError, ref does not match alt while attempting to insert deletion error!\n'
-							exit(1)
-						adj -= eLen
-						for i in xrange(ePos,len(sse_adj)):
-							sse_adj[i] -= eLen
-
-					# insert insertion error into read and update cigar string accordingly
-					else:
-						myadj = sse_adj[ePos]
-						if chr(r[3][ePos+myadj]) == error[3]:
-							r[3] = r[3][:ePos+myadj] + error[4] + r[3][ePos+myadj+1:]
-							expandedCigar = expandedCigar[:ePos+myadj] + ['I']*eLen + expandedCigar[ePos+myadj:]
-						else:
-							print '\nError, ref does not match alt while attempting to insert insertion error!\n'
-							print '---',chr(r[3][ePos+myadj]), '!=', error[3]
-							exit(1)
-						adj += eLen
-						for i in xrange(ePos,len(sse_adj)):
-							sse_adj[i] += eLen
-
-				else:	# substitution errors, much easier by comparison...
-					if chr(r[3][ePos+sse_adj[ePos]]) == error[3]:
-						r[3][ePos+sse_adj[ePos]] = error[4]
-					else:
-						print '\nError, ref does not match alt while attempting to insert substitution error!\n'
-						exit(1)
-
-			if anyIndelErr:
-				if len(expandedCigar):
-					relevantCigar = (expandedCigar+extraCigarVal)[:self.readLen]
-					myCigar = CigarString(listIn=relevantCigar).getString()
-
-				r[3] = r[3][:self.readLen]
-
-			rOut.append([self.FM_pos[myPloid][r[0]],myCigar,str(r[3]),str(r[1])])
-
-		# rOut[i] = (pos, cigar, read_string, qual_string)
-		return rOut
->>>>>>> 129a8714
+
 
 
 #
 #	Container for read data, computes quality scores and positions to insert errors
 #
 class ReadContainer:
-<<<<<<< HEAD
     def __init__(self, read_len, errorModel, rescaled_error):
 
         self.read_len = read_len
@@ -1448,172 +826,6 @@
                 del s_out[i]
 
         return q_out, s_out
-=======
-	def __init__(self, readLen, errorModel, reScaledError, rescaleQual=False):
-
-		self.readLen  = readLen
-		self.rescaleQ = rescaleQual
-
-		errorDat = pickle.load(open(errorModel,'rb'))
-		self.UNIFORM = False
-		if len(errorDat) == 4:		# uniform-error SE reads (e.g. PacBio)
-			self.UNIFORM = True
-			[Qscores,offQ,avgError,errorParams] = errorDat
-			self.uniform_qscore = min([max(Qscores), int(-10.*np.log10(avgError)+0.5)])
-			print 'Reading in uniform sequencing error model... (q='+str(self.uniform_qscore)+'+'+str(offQ)+', p(err)={0:0.2f}%)'.format(100.*avgError)
-		if len(errorDat) == 6:		# only 1 q-score model present, use same model for both strands
-			[initQ1,probQ1,Qscores,offQ,avgError,errorParams] = errorDat
-			self.PE_MODELS = False
-		elif len(errorDat) == 8:	# found a q-score model for both forward and reverse strands
-			#print 'Using paired-read quality score profiles...'
-			[initQ1,probQ1,initQ2,probQ2,Qscores,offQ,avgError,errorParams] = errorDat
-			self.PE_MODELS = True
-			if len(initQ1) != len(initQ2) or len(probQ1) != len(probQ2):
-				print '\nError: R1 and R2 quality score models are of different length.\n'
-				exit(1)
-
-		self.qErrRate = [0.]*(max(Qscores)+1)
-		for q in Qscores:
-			self.qErrRate[q] = 10.**(-q/10.)
-		self.offQ = offQ
-
-		# errorParams = [SSE_PROB, SIE_RATE, SIE_PROB, SIE_VAL, SIE_INS_FREQ, SIE_INS_NUCL]
-		self.errP   = errorParams
-		self.errSSE = [DiscreteDistribution(n,NUCL) for n in self.errP[0]]
-		self.errSIE = DiscreteDistribution(self.errP[2],self.errP[3])
-		self.errSIN = DiscreteDistribution(self.errP[5],NUCL)
-
-		# adjust sequencing error frequency to match desired rate
-		if reScaledError == None:
-			self.errorScale = 1.0
-		else:
-			self.errorScale = reScaledError/avgError
-			if self.rescaleQ == False:
-				print 'Warning: Quality scores no longer exactly representative of error probability. Error model scaled by {0:.3f} to match desired rate...'.format(self.errorScale)
-			if self.UNIFORM:
-				if reScaledError <= 0.:
-					self.uniform_qscore = max(Qscores)
-				else:
-					self.uniform_qscore = min([max(Qscores), int(-10.*np.log10(reScaledError)+0.5)])
-				print ' - Uniform quality score scaled to match specified error rate (q='+str(self.uniform_qscore)+'+'+str(self.offQ)+', p(err)={0:0.2f}%)'.format(100.*reScaledError)
-
-		if self.UNIFORM == False:
-			# adjust length to match desired read length
-			if self.readLen == len(initQ1):
-				self.qIndRemap = range(self.readLen)
-			else:
-				print 'Warning: Read length of error model ('+str(len(initQ1))+') does not match -R value ('+str(self.readLen)+'), rescaling model...'
-				self.qIndRemap = [max([1,len(initQ1)*n/readLen]) for n in xrange(readLen)]
-
-			# initialize probability distributions
-			self.initDistByPos1        = [DiscreteDistribution(initQ1[i],Qscores) for i in xrange(len(initQ1))]
-			self.probDistByPosByPrevQ1 = [None]
-			for i in xrange(1,len(initQ1)):
-				self.probDistByPosByPrevQ1.append([])
-				for j in xrange(len(initQ1[0])):
-					if np.sum(probQ1[i][j]) <= 0.:	# if we don't have sufficient data for a transition, use the previous qscore
-						self.probDistByPosByPrevQ1[-1].append(DiscreteDistribution([1],[Qscores[j]],degenerateVal=Qscores[j]))
-					else:
-						self.probDistByPosByPrevQ1[-1].append(DiscreteDistribution(probQ1[i][j],Qscores))
-
-			if self.PE_MODELS:
-				self.initDistByPos2        = [DiscreteDistribution(initQ2[i],Qscores) for i in xrange(len(initQ2))]
-				self.probDistByPosByPrevQ2 = [None]
-				for i in xrange(1,len(initQ2)):
-					self.probDistByPosByPrevQ2.append([])
-					for j in xrange(len(initQ2[0])):
-						if np.sum(probQ2[i][j]) <= 0.:	# if we don't have sufficient data for a transition, use the previous qscore
-							self.probDistByPosByPrevQ2[-1].append(DiscreteDistribution([1],[Qscores[j]],degenerateVal=Qscores[j]))
-						else:
-							self.probDistByPosByPrevQ2[-1].append(DiscreteDistribution(probQ2[i][j],Qscores))
-
-	def getSequencingErrors(self, readData, isReverseStrand=False):
-
-		qOut = [0]*self.readLen
-		sErr = []
-
-		if self.UNIFORM:
-			myQ  = [self.uniform_qscore + self.offQ for n in xrange(self.readLen)]
-			qOut = ''.join([chr(n) for n in myQ])
-			for i in xrange(self.readLen):
-				if random.random() < self.errorScale*self.qErrRate[self.uniform_qscore]:
-					sErr.append(i)
-		else:
-
-			if self.PE_MODELS and isReverseStrand:
-				myQ = self.initDistByPos2[0].sample()
-			else:
-				myQ = self.initDistByPos1[0].sample()
-			qOut[0] = myQ
-
-			for i in xrange(1,self.readLen):
-				if self.PE_MODELS and isReverseStrand:
-					myQ = self.probDistByPosByPrevQ2[self.qIndRemap[i]][myQ].sample()
-				else:
-					myQ = self.probDistByPosByPrevQ1[self.qIndRemap[i]][myQ].sample()
-				qOut[i] = myQ
-
-			if isReverseStrand:
-				qOut = qOut[::-1]
-
-			for i in xrange(self.readLen):
-				if random.random() < self.errorScale * self.qErrRate[qOut[i]]:
-					sErr.append(i)
-
-			if self.rescaleQ == True:	# do we want to rescale qual scores to match rescaled error?
-				qOut = [max([0, int(-10.*np.log10(self.errorScale*self.qErrRate[n])+0.5)]) for n in qOut]
-				qOut = [min([int(self.qErrRate[-1]), n]) for n in qOut]
-				qOut = ''.join([chr(n + self.offQ) for n in qOut])
-			else:
-				qOut = ''.join([chr(n + self.offQ) for n in qOut])
-
-		if self.errorScale == 0.0:
-			return (qOut,[])
-
-		sOut = []
-		nDelSoFar = 0
-		# don't allow indel errors to occur on subsequent positions
-		prevIndel = -2
-		# don't allow other sequencing errors to occur on bases removed by deletion errors
-		delBlacklist = []
-
-		for ind in sErr[::-1]:	# for each error that we're going to insert...
-
-			# determine error type
-			isSub = True
-			if ind != 0 and ind != self.readLen-1-max(self.errP[3]) and abs(ind-prevIndel) > 1:
-				if random.random() < self.errP[1]:
-					isSub = False
-
-			# errorOut = (type, len, pos, ref, alt)
-
-			if isSub:								# insert substitution error
-				myNucl  = chr(readData[ind])
-				newNucl = self.errSSE[NUC_IND[myNucl]].sample()
-				sOut.append(('S',1,ind,myNucl,newNucl))
-			else:									# insert indel error
-				indelLen = self.errSIE.sample()
-				if random.random() < self.errP[4]:		# insertion error
-					myNucl  = chr(readData[ind])
-					newNucl = myNucl + ''.join([self.errSIN.sample() for n in xrange(indelLen)])
-					sOut.append(('I',len(newNucl)-1,ind,myNucl,newNucl))
-				elif ind < self.readLen-2-nDelSoFar:	# deletion error (prevent too many of them from stacking up)
-					myNucl  = str(readData[ind:ind+indelLen+1])
-					newNucl = chr(readData[ind])
-					nDelSoFar += len(myNucl)-1
-					sOut.append(('D',len(myNucl)-1,ind,myNucl,newNucl))
-					for i in xrange(ind+1,ind+indelLen+1):
-						delBlacklist.append(i)
-				prevIndel = ind
-
-		# remove blacklisted errors
-		for i in xrange(len(sOut)-1,-1,-1):
-			if sOut[i][2] in delBlacklist:
-				del sOut[i]
-
-		return (qOut,sOut)
-
->>>>>>> 129a8714
 
 
 """************************************************
